{
  "name": "@acemarke/redux-starter-kit",
  "version": "0.0.1",
  "description": "A simple set of tools to make using Redux easier",
  "main": "dist/redux-starter-kit.cjs.js",
  "module": "dist/redux-starter-kit.esm.js",
  "browser": "dist/redux-starter-kit.umd.js",
  "author": "Mark Erikson <mark@isquaredsoftware.com>",
  "license": "MIT",
  "devDependencies": {
    "babel-core": "^6.26.0",
<<<<<<< HEAD
    "babel-plugin-external-helpers": "^6.22.0",
=======
    "babel-eslint": "^7.2.3",
>>>>>>> bd110141
    "babel-preset-env": "^1.6.1",
    "eslint": "^4.17.0",
    "eslint-config-react-app": "^2.1.0",
    "eslint-plugin-flowtype": "^2.44.0",
    "eslint-plugin-import": "^2.8.0",
    "eslint-plugin-jsx-a11y": "^5.1.1",
    "eslint-plugin-react": "^7.6.1",
    "prettier": "^1.10.2",
    "rollup": "^0.56.3",
    "rollup-plugin-babel": "^3.0.3",
    "rollup-plugin-commonjs": "^8.3.0",
    "rollup-plugin-node-resolve": "^3.0.3"
  },
  "scripts": {
    "build": "rollup -c",
    "dev": "rollup -c -w",
    "format": "prettier --write \"**/*.{js,md}\"",
    "format:check": "prettier --list-different \"**/*.{js,md}\"",
    "lint": "eslint src",
    "prepare": "npm run format:check && npm run lint && npm run build"
  },
  "repository": "markerikson/redux-starter-kit",
  "files": [
    "dist"
  ],
  "dependencies": {
    "immer": "^1.1.1",
    "redux": "^3.7.2",
    "redux-devtools-extension": "^2.13.2",
    "redux-thunk": "^2.2.0",
    "selectorator": "^3.3.0"
  },
  "sideEffects": false
}<|MERGE_RESOLUTION|>--- conflicted
+++ resolved
@@ -9,11 +9,8 @@
   "license": "MIT",
   "devDependencies": {
     "babel-core": "^6.26.0",
-<<<<<<< HEAD
+    "babel-eslint": "^7.2.3",
     "babel-plugin-external-helpers": "^6.22.0",
-=======
-    "babel-eslint": "^7.2.3",
->>>>>>> bd110141
     "babel-preset-env": "^1.6.1",
     "eslint": "^4.17.0",
     "eslint-config-react-app": "^2.1.0",
